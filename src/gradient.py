--- conflicted
+++ resolved
@@ -41,19 +41,10 @@
     gds = np.sum(np.abs(gradient_magnitude1 - gradient_magnitude2)) / np.sum(gradient_magnitude1 + gradient_magnitude2)
     return gds
 
-
-<<<<<<< HEAD
 def gradient_rmse(image1, image2):
     image1 = gray_and_flatten(image1)
     image2 = gray_and_flatten(image2)
 
-=======
-def gradient_magnitude_difference(image1, image2):
-    # Ensure the image is a NumPy array with float data type
-    image1 = image1.astype(float)
-    image2 = image2.astype(float)
-    
->>>>>>> 3793ba3d
     gradient_x1 = cv2.Sobel(image1, cv2.CV_64F, 1, 0, ksize=3)
     gradient_y1 = cv2.Sobel(image1, cv2.CV_64F, 0, 1, ksize=3)
     gradient_magnitude1 = np.sqrt(gradient_x1 ** 2 + gradient_y1 ** 2)
@@ -70,29 +61,17 @@
     image1 = gray_and_flatten(image1).astype(np.uint8)
     image2 = gray_and_flatten(image2).astype(np.uint8)
 
-<<<<<<< HEAD
     # Compute Laplacian images
     laplacian1 = cv2.Laplacian(image1, cv2.CV_64F)
     laplacian2 = cv2.Laplacian(image2, cv2.CV_64F)
 
     # Calculate pixel-wise differences
     difference = np.abs(laplacian1 - laplacian2)
-=======
-def gradient_profile_difference(image1, image2):
-    # Ensure the image is a NumPy array with float data type
-    image1 = image1.astype(float)
-    image2 = image2.astype(float)
-    
-    gradient_x1 = cv2.Sobel(image1, cv2.CV_64F, 1, 0, ksize=3)
-    gradient_y1 = cv2.Sobel(image1, cv2.CV_64F, 0, 1, ksize=3)
-    gradient_magnitude1 = np.sqrt(gradient_x1 ** 2 + gradient_y1 ** 2)
->>>>>>> 3793ba3d
 
     # Calculate Mean Squared Error
     rmse = np.sqrt(np.mean(difference**2))
 
     return rmse
-
 
 # def gradient_profile_difference(image1, image2):
 #     image1 = gray_and_flatten(image1)
